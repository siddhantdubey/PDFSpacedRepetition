import { useState, useCallback, useEffect, useRef, MouseEvent } from "react";
import { useResizeObserver } from "@wojtekmaj/react-hooks";
import { pdfjs, Document, Page } from "react-pdf";
import "react-pdf/dist/esm/Page/AnnotationLayer.css";
import "react-pdf/dist/esm/Page/TextLayer.css";
import type { PDFDocumentProxy, PDFPageProxy } from "pdfjs-dist";
import { Virtuoso } from "react-virtuoso";
import FileSelector from "./FileSelector";
import React from "react";
import { PDFDocument, rgb } from "pdf-lib";
import { createPortal } from "react-dom";
import FlashcardCarousel from "./FlashcardCarousel";
import "katex/dist/katex.min.css";
import { InlineMath, BlockMath } from "react-katex";

pdfjs.GlobalWorkerOptions.workerSrc = `//unpkg.com/pdfjs-dist@${pdfjs.version}/build/pdf.worker.min.mjs`;

const options = {
  cMapUrl: "/cmaps/",
  standardFontDataUrl: "/standard_fonts/",
};

const resizeObserverOptions = {};

type PDFFile = File | null;

type Annotation = {
  front: string;
  back: string;
  position: number;
  yPosition: number;
  text: string;
  x: number;
  width: number;
  height: number;
  rects: { x: number; y: number; width: number; height: number }[];
  id: string;
  state: "new" | "learning" | "review" | "relearning";
  interval: number;
  easeFactor: number;
  dueDate: Date;
  lastReviewed: Date | null;
};

export default function PDFViewer() {
  const [file, setFile] = useState<PDFFile>(null);
  const [numPages, setNumPages] = useState<number>();
  const [containerRef, setContainerRef] = useState<HTMLElement | null>(null);
  const [containerWidth, setContainerWidth] = useState<number>();
  const [containerHeight, setContainerHeight] = useState<number>();
  const [scale, setScale] = useState<number>(1);
  const [pdfWidth, setPdfWidth] = useState<number>(0);
  const [pageSize, setPageSize] = useState<{
    width: number;
    height: number;
  } | null>(null);
  const documentRef = useRef<PDFDocumentProxy | null>(null);
  const [currentPage, setCurrentPage] = useState<number>(1);
  const virtuosoRef = useRef(null);
  const [jumpToPage, setJumpToPage] = useState<string>("");
  const [highlights, setHighlights] = useState<{
    [key: number]: { content: string; text: string }[];
  }>({});
  const [annotations, setAnnotations] = useState<{
    [key: number]: Annotation[];
  }>({});
  const [isHighlighting, setIsHighlighting] = useState(false);
  const [highlightedText, setHighlightedText] = useState("");
  const [annotationFront, setAnnotationFront] = useState("");
  const [annotationBack, setAnnotationBack] = useState("");
  const [annotationPosition, setAnnotationPosition] = useState<{
    x: number;
    y: number;
    width: number;
    height: number;
  } | null>(null);
  const [highlightPage, setHighlightPage] = useState<number | null>(null);
  const [annotationBoxPosition, setAnnotationBoxPosition] = useState<{
    top: number;
    left: number;
  } | null>(null);
  const [hoveredAnnotation, setHoveredAnnotation] = useState<{
    page: number;
    index: number;
  } | null>(null);
  const [highlightStart, setHighlightStart] = useState<{
    x: number;
    y: number;
  } | null>(null);
  const [hoveredHighlight, setHoveredHighlight] = useState<{
    page: number;
    index: number;
  } | null>(null);
  const [openAnnotation, setOpenAnnotation] = useState<{
    page: number;
    index: number;
  } | null>(null);
  const [highlightRects, setHighlightRects] = useState<
    { x: number; y: number; width: number; height: number }[]
  >([]);
  const [showFlashcards, setShowFlashcards] = useState(false);
  const [allFlashcards, setAllFlashcards] = useState<
    { front: string; back: string }[]
  >([]);
  const [previewLatex, setPreviewLatex] = useState(false);

  const onResize = useCallback<ResizeObserverCallback>((entries) => {
    const [entry] = entries;
    if (entry) {
      setContainerWidth(entry.contentRect.width);
      setContainerHeight(entry.contentRect.height);
    }
  }, []);

  useResizeObserver(containerRef, resizeObserverOptions, onResize);

  function onDocumentLoadSuccess(pdf: PDFDocumentProxy): void {
    setNumPages(pdf.numPages);
    documentRef.current = pdf;
  }

  const handleFileSelect = (selectedFile: File) => {
    setFile(selectedFile);
    // Clear existing annotations
    setAnnotations({});
    // Load saved annotations for this file
    const savedAnnotations = localStorage.getItem(
      `pdf_annotations_${selectedFile.name}`
    );
    if (savedAnnotations) {
      const parsedAnnotations = JSON.parse(savedAnnotations);
      setAnnotations(parsedAnnotations);

      // Load flashcards into spaced repetition manager
      Object.values(parsedAnnotations)
        .flat()
        .forEach((annotation: Annotation) => {
          setAllFlashcards((prevFlashcards) => [
            ...prevFlashcards,
            {
              id: annotation.id,
              front: annotation.front,
              back: annotation.back,
              state: annotation.state,
              interval: annotation.interval,
              easeFactor: annotation.easeFactor,
              dueDate: new Date(annotation.dueDate),
              lastReviewed: annotation.lastReviewed
                ? new Date(annotation.lastReviewed)
                : null,
            },
          ]);
        });
    }
  };

  const zoomOut = () => {
    setScale((prevScale) => {
      const newScale = prevScale / 1.1;
      setPdfWidth(containerWidth ? containerWidth / newScale : 0);
      return newScale;
    });
  };

  const zoomIn = () => {
    setScale((prevScale) => {
      const newScale = prevScale * 1.1;
      setPdfWidth(containerWidth ? containerWidth / newScale : 0);
      return newScale;
    });
  };

 

  const fitToScreen = async () => {
    if (!documentRef.current || !containerWidth || !containerHeight) return;

    const page = await documentRef.current.getPage(1);
    const viewport = page.getViewport({ scale: 1 });

    // Calculate scale based on height
    const scaleHeight = containerHeight / viewport.height;

    // Check if width fits at this scale, if not, adjust scale based on width
    const scaledWidth = viewport.width * scaleHeight;
    const newScale =
      scaledWidth > containerWidth
        ? containerWidth / viewport.width
        : scaleHeight;

    // Apply new scale
    setScale(newScale);
    setPdfWidth(viewport.width * newScale);
    setPageSize({
      width: viewport.width * newScale,
      height: viewport.height * newScale,
    });
  };

  const onItemClick = ({ pageNumber }: { pageNumber: string | number }) => {
    const targetPage =
      typeof pageNumber === "string" ? parseInt(pageNumber, 10) : pageNumber;
    setCurrentPage(targetPage);
    virtuosoRef.current?.scrollToIndex({
      index: targetPage - 1,
      align: "start",
      behavior: "auto",
    });
  };

  const handleJumpToPage = () => {
    const pageNumber = parseInt(jumpToPage, 10);
    if (pageNumber && pageNumber > 0 && pageNumber <= numPages) {
      setCurrentPage(pageNumber);
      virtuosoRef.current?.scrollToIndex({
        index: pageNumber - 1,
        align: "start",
        behavior: "auto",
      });
    }
    setJumpToPage(""); // Clear the input after jumping
  };

  const toggleHighlighting = () => {
    setIsHighlighting(!isHighlighting);
  };

  const handleMouseDown = (event: MouseEvent<HTMLDivElement>) => {
    if (!isHighlighting) return;

    const pageElement = event.currentTarget as HTMLElement;
    const pageRect = pageElement.getBoundingClientRect();

    setHighlightStart({
      x: (event.clientX - pageRect.left) / pageRect.width,
      y: (event.clientY - pageRect.top) / pageRect.height,
    });
  };

  const handleMouseUp = (event: MouseEvent<HTMLDivElement>) => {
    if (!isHighlighting || !highlightStart) return;

    const pageElement = event.currentTarget as HTMLElement;
    const pageRect = pageElement.getBoundingClientRect();

    const selection = window.getSelection();
    if (selection && selection.toString().trim() !== "") {
      setHighlightedText(selection.toString());

      const range = selection.getRangeAt(0);
      const rects = Array.from(range.getClientRects());

      if (rects.length > 0) {
        // Group rects by their vertical position (assuming a small threshold)
        const threshold = 2; // pixels
        const lineGroups = rects.reduce((acc, rect) => {
          const group = acc.find(
            (g) => Math.abs(g[0].top - rect.top) < threshold
          );
          if (group) {
            group.push(rect);
          } else {
            acc.push([rect]);
          }
          return acc;
        }, [] as DOMRect[][]);

        // Calculate optimal rectangles for each line
        const optimalRects = lineGroups.map((group) => {
          const minX = Math.min(...group.map((r) => r.left));
          const maxX = Math.max(...group.map((r) => r.right));
          const minY = Math.min(...group.map((r) => r.top));
          const maxY = Math.max(...group.map((r) => r.bottom));
          return {
            x: (minX - pageRect.left) / pageRect.width,
            y: (minY - pageRect.top) / pageRect.height,
            width: (maxX - minX) / pageRect.width,
            height: (maxY - minY) / pageRect.height,
          };
        });

        // Set the annotation position to cover all lines
        const annotationPosition = {
          x: Math.min(...optimalRects.map((r) => r.x)),
          y: Math.min(...optimalRects.map((r) => r.y)),
          width:
            Math.max(...optimalRects.map((r) => r.x + r.width)) -
            Math.min(...optimalRects.map((r) => r.x)),
          height:
            Math.max(...optimalRects.map((r) => r.y + r.height)) -
            Math.min(...optimalRects.map((r) => r.y)),
        };

        setAnnotationPosition(annotationPosition);

        // Store the individual line rectangles for rendering
        setHighlightRects(optimalRects);

        // Set the position for the annotation input box
        const lastRect = rects[rects.length - 1];
        setAnnotationBoxPosition({
          top: lastRect.bottom - pageRect.top + 10, // 10px below the last line of the highlight
          left: event.clientX - pageRect.left,
        });

        // Find the closest Page component
        let element = event.target as HTMLElement;
        while (element && !element.dataset.pageNumber) {
          element = element.parentElement as HTMLElement;
        }
        if (element && element.dataset.pageNumber) {
          setHighlightPage(parseInt(element.dataset.pageNumber, 10));
        }
      }
    }

    setHighlightStart(null);
  };

  const addAnnotation = async () => {
    if (
      highlightedText &&
      annotationFront &&
      annotationBack &&
      highlightPage &&
      annotationPosition
    ) {
      const newAnnotation: Annotation = {
        id: Date.now().toString(),
        front: annotationFront,
        back: annotationBack,
        position: window.scrollY,
        yPosition: annotationPosition.y,
        text: highlightedText,
        x: annotationPosition.x,
        width: annotationPosition.width,
        height: annotationPosition.height,
        rects: highlightRects,
        state: "new",
        interval: 0,
        easeFactor: 2.5,
        dueDate: new Date(),
        lastReviewed: null,
      };

      setAnnotations((prevAnnotations) => {
        const pageAnnotations = prevAnnotations[highlightPage] || [];
        const isDuplicate = pageAnnotations.some(
          (ann) =>
            ann.x === newAnnotation.x &&
            ann.yPosition === newAnnotation.yPosition &&
            ann.width === newAnnotation.width &&
            ann.height === newAnnotation.height
        );

        if (isDuplicate) {
          return prevAnnotations; // Don't add if it's a duplicate
        }

        const updatedAnnotations = {
          ...prevAnnotations,
          [highlightPage]: [...pageAnnotations, newAnnotation],
        };

        // Save the updated annotations
        saveAnnotations(updatedAnnotations);

        // Add the flashcard to the spaced repetition manager
        setAllFlashcards((prevFlashcards) => [
          ...prevFlashcards,
          {
            id: newAnnotation.id,
            front: newAnnotation.front,
            back: newAnnotation.back,
            state: newAnnotation.state,
            interval: newAnnotation.interval,
            easeFactor: newAnnotation.easeFactor,
            dueDate: newAnnotation.dueDate,
            lastReviewed: newAnnotation.lastReviewed,
          },
        ]);

        return updatedAnnotations;
      });

      setHighlightedText("");
      setAnnotationFront("");
      setAnnotationBack("");
      setAnnotationPosition(null);
      setHighlightPage(null);
      setAnnotationBoxPosition(null);
      setHighlightRects([]);
    }
  };

  const cancelAnnotation = () => {
    setHighlightedText("");
    setAnnotationFront("");
    setAnnotationBack("");
    setAnnotationPosition(null);
    setHighlightPage(null);
    setAnnotationBoxPosition(null);
    setHighlightRects([]);
  };

  const deleteAnnotation = (pageNumber: number, index: number) => {
    setAnnotations((prevAnnotations) => {
      const updatedAnnotations = {
        ...prevAnnotations,
        [pageNumber]: prevAnnotations[pageNumber].filter((_, i) => i !== index),
      };

      // Save the updated annotations
      saveAnnotations(updatedAnnotations);

      return updatedAnnotations;
    });
  };


  const scrollToPage = (pageNumber: number) => {
    setCurrentPage(pageNumber);
    virtuosoRef.current?.scrollToIndex({
      index: pageNumber - 1,
      align: "start",
      behavior: "auto",
    });
  };

  useEffect(() => {
    if (containerWidth) {
      const maxWidth = containerWidth * 0.9;
      setPdfWidth(Math.min(maxWidth, containerWidth / scale));
    }
  }, [containerWidth, scale]);

  const handleHighlightClick = (pageNumber: number, index: number) => {
    setOpenAnnotation({ page: pageNumber, index });
  };

  const closeAnnotation = () => {
    setOpenAnnotation(null);
  };

  const renderHighlights = (pageNumber: number) => {
    return annotations[pageNumber]?.map((annotation, index) =>
      annotation.rects.map((rect, rectIndex) => (
        <div
          key={`highlight-${pageNumber}-${index}-${rectIndex}`}
          style={{
            position: "absolute",
            left: `${rect.x * 100}%`,
            top: `${rect.y * 100}%`,
            width: `${rect.width * 100}%`,
            height: `${rect.height * 100}%`,
            backgroundColor:
              (hoveredAnnotation?.page === pageNumber &&
                hoveredAnnotation?.index === index) ||
              (hoveredHighlight?.page === pageNumber &&
                hoveredHighlight?.index === index)
                ? "rgba(255, 0, 0, 0.2)" // Red highlight when hovered
                : "rgba(255, 255, 0, 0.2)", // Yellow highlight by default
            pointerEvents: "auto",
            cursor: "pointer",
            zIndex: 10,
            transform: `scale(${1 / scale})`,
            transformOrigin: "top left",
          }}
          onMouseEnter={() => setHoveredHighlight({ page: pageNumber, index })}
          onMouseLeave={() => setHoveredHighlight(null)}
          onClick={() => handleHighlightClick(pageNumber, index)}
        />
      ))
    );
  };

  const collectAllFlashcards = () => {
    const allCards = Object.values(annotations).flatMap((pageAnnotations) =>
      pageAnnotations.map((annotation) => ({
        id: annotation.id,
        front: annotation.front,
        back: annotation.back,
        state: annotation.state,
        interval: annotation.interval,
        easeFactor: annotation.easeFactor,
        dueDate: new Date(annotation.dueDate),
        lastReviewed: annotation.lastReviewed
          ? new Date(annotation.lastReviewed)
          : null,
      }))
    );
    setAllFlashcards(allCards);
    setShowFlashcards(true);
  };

  const renderLatex = (text: string) => {
    return text.split(/(\$\$[\s\S]*?\$\$|\$[\s\S]*?\$)/).map((part, index) => {
      if (part.startsWith("$$") && part.endsWith("$$")) {
        return <BlockMath key={index}>{part.slice(2, -2)}</BlockMath>;
      } else if (part.startsWith("$") && part.endsWith("$")) {
        return <InlineMath key={index}>{part.slice(1, -1)}</InlineMath>;
      }
      return part;
    });
  };

  const saveAnnotations = (annotations: { [key: number]: Annotation[] }) => {
    localStorage.setItem(
      `pdf_annotations_${file?.name}`,
      JSON.stringify(annotations)
    );
  };

  if (!file) {
    return <FileSelector onFileSelect={handleFileSelect} />;
  }

  if (showFlashcards) {
    return (
      <FlashcardCarousel
        flashcards={allFlashcards}
        onBack={() => setShowFlashcards(false)}
        onUpdate={(updatedFlashcards) => {
          setAllFlashcards(updatedFlashcards);
          setAnnotations((prevAnnotations) => {
            const updatedAnnotations = { ...prevAnnotations };
            for (const pageNumber in updatedAnnotations) {
              updatedAnnotations[pageNumber] = updatedAnnotations[
                pageNumber
              ].map((ann) => {
                const updatedFlashcard = updatedFlashcards.find(
                  (fc) => fc.id === ann.id
                );
                return updatedFlashcard ? { ...ann, ...updatedFlashcard } : ann;
              });
            }
            saveAnnotations(updatedAnnotations);
            return updatedAnnotations;
          });
        }}
      />
    );
  }

  return (
    <div className="bg-white font-sans min-h-screen flex flex-col">
      <header className="bg-[#323639] shadow-md p-5 text-white">
        <h1 className="text-inherit m-0">PDF Spaced Repetition</h1>
        <div className="mb-4 flex gap-2 items-center">
          <button
            onClick={zoomOut}
            className="bg-blue-500 text-white px-4 py-2 rounded"
          >
            Zoom Out
          </button>
          <button
            onClick={zoomIn}
            className="bg-blue-500 text-white px-4 py-2 rounded"
          >
            Zoom In
          </button>
          <button
            onClick={fitToScreen}
            className="bg-green-500 text-white px-4 py-2 rounded"
          >
            Fit to Screen
          </button>
          <span className="text-white px-4 py-2">
<<<<<<< HEAD
            {(scale === 1) ? Math.round(scale * 100) :  100 + Math.round(100 - scale * 100)}%
=======
            {Math.round(scale * 100)}%
>>>>>>> f2f534ac
          </span>
          <div className="flex items-center ml-4">
            <input
              type="number"
              value={jumpToPage}
              onChange={(e) => setJumpToPage(e.target.value)}
              placeholder="Page #"
              className="w-20 px-2 py-1 text-black rounded-l"
              min="1"
              max={numPages}
            />
            <button
              onClick={handleJumpToPage}
              className="bg-yellow-500 text-white px-4 py-1 rounded-r"
            >
              Jump
            </button>
          </div>
          <span className="ml-4">
            Page {currentPage} of {numPages}
          </span>
          <button
            onClick={toggleHighlighting}
            className={`px-4 py-2 rounded ${
              isHighlighting ? "bg-yellow-500" : "bg-gray-500"
            } text-white`}
          >
            {isHighlighting ? "Disable Highlighting" : "Enable Highlighting"}
          </button>
          <button
            onClick={collectAllFlashcards}
            className="bg-purple-500 text-white px-4 py-2 rounded"
          >
            View All Flashcards
          </button>
        </div>
      </header>
      <div className="flex flex-grow overflow-hidden">
        <div className="w-64 bg-gray-100 overflow-y-auto p-4 border-r border-gray-300">
          {Object.entries(annotations).map(([pageNumber, pageAnnotations]) => (
            <div key={pageNumber}>
              <h3 className="text-lg font-semibold mb-2">Page {pageNumber}</h3>
              {pageAnnotations.map((annotation, index) => (
                <div
                  key={index}
                  className={`mb-4 p-2 rounded-md shadow cursor-pointer ${
                    (hoveredAnnotation?.page === Number(pageNumber) &&
                      hoveredAnnotation?.index === index) ||
                    (hoveredHighlight?.page === Number(pageNumber) &&
                      hoveredHighlight?.index === index)
                      ? "bg-red-200 hover:bg-red-300"
                      : "bg-yellow-100 hover:bg-yellow-200"
                  }`}
                  onClick={() => scrollToPage(Number(pageNumber))}
                  onMouseEnter={() =>
                    setHoveredAnnotation({ page: Number(pageNumber), index })
                  }
                  onMouseLeave={() => setHoveredAnnotation(null)}
                >
                  <p className="text-sm font-semibold">
                    Front: {renderLatex(annotation.front)}
                  </p>
                  <p className="text-sm mt-1">
                    Back: {renderLatex(annotation.back)}
                  </p>
                  <p className="text-xs text-gray-500 mt-1">
                    "{annotation.text}"
                  </p>
                  <button
                    onClick={(e) => {
                      e.stopPropagation();
                      deleteAnnotation(Number(pageNumber), index);
                    }}
                    className="mt-2 text-xs text-red-600 hover:text-red-800"
                  >
                    Delete
                  </button>
                </div>
              ))}
            </div>
          ))}
        </div>
        <div className="flex-grow overflow-auto relative" ref={setContainerRef}>
          <Document
            file={file}
            onLoadSuccess={onDocumentLoadSuccess}
            options={options}
            className="flex flex-col items-center"
            onItemClick={onItemClick}
          >
            <Virtuoso
              ref={virtuosoRef}
              style={{ height: containerHeight, width: "100%" }}
              totalCount={numPages}
              initialTopMostItemIndex={currentPage - 1}
              scrollToIndex={currentPage - 1}
              itemContent={(index) => (
                <div
                  className="flex justify-center relative"
                  onMouseDown={handleMouseDown}
                  onMouseUp={handleMouseUp}
                >
                  <Page
                    key={`page_${index + 1}`}
                    pageNumber={index + 1}
                    width={pdfWidth}
                    className="my-4 shadow-md"
                    loading={
                      <div className="text-white">
                        Loading page {index + 1}...
                      </div>
                    }
                    data-page-number={index + 1}
                  />
                  {renderHighlights(index + 1)}
                </div>
              )}
              overscan={2}
            />
          </Document>
          {openAnnotation &&
            createPortal(
              <div
                className="fixed bg-white p-4 shadow-md rounded-md"
                style={{
                  top: "50%",
                  left: "50%",
                  transform: "translate(-50%, -50%)",
                  zIndex: 1000,
                }}
              >
                <h1 className="text-2xl font-bold mb-2">
                  {renderLatex(
                    annotations[openAnnotation.page][openAnnotation.index].front
                  )}
                </h1>
                <p>
                  {renderLatex(
                    annotations[openAnnotation.page][openAnnotation.index].back
                  )}
                </p>
                <button
                  onClick={closeAnnotation}
                  className="mt-4 bg-blue-500 text-white px-4 py-2 rounded"
                >
                  Close
                </button>
              </div>,
              document.body
            )}
          {highlightedText &&
            annotationBoxPosition &&
            createPortal(
              <div
                className="fixed bg-white p-4 shadow-md rounded-md"
                style={{
                  top: `${annotationBoxPosition.top}px`,
                  left: `${annotationBoxPosition.left}px`,
                  zIndex: 1000,
                }}
              >
                <textarea
                  value={annotationFront}
                  onChange={(e) => setAnnotationFront(e.target.value)}
                  placeholder="Front of flashcard... (Use $ for inline LaTeX and $$ for block LaTeX)"
                  className="w-full p-2 border border-gray-300 rounded mb-2"
                />
                {previewLatex && (
                  <div className="mb-2 p-2 border border-gray-300 rounded">
                    {renderLatex(annotationFront)}
                  </div>
                )}
                <textarea
                  value={annotationBack}
                  onChange={(e) => setAnnotationBack(e.target.value)}
                  placeholder="Back of flashcard... (Use $ for inline LaTeX and $$ for block LaTeX)"
                  className="w-full p-2 border border-gray-300 rounded"
                />
                {previewLatex && (
                  <div className="mb-2 p-2 border border-gray-300 rounded">
                    {renderLatex(annotationBack)}
                  </div>
                )}
                <div className="flex justify-between mt-2">
                  <button
                    onClick={addAnnotation}
                    className="bg-blue-500 text-white px-4 py-2 rounded"
                  >
                    Add Flashcard
                  </button>
                  <button
                    onClick={cancelAnnotation}
                    className="bg-gray-500 text-white px-4 py-2 rounded"
                  >
                    Cancel
                  </button>
                  <button
                    onClick={() => setPreviewLatex(!previewLatex)}
                    className="bg-green-500 text-white px-4 py-2 rounded"
                  >
                    {previewLatex ? "Hide LaTeX" : "Preview LaTeX"}
                  </button>
                </div>
              </div>,
              document.body
            )}
        </div>
      </div>
    </div>
  );
}<|MERGE_RESOLUTION|>--- conflicted
+++ resolved
@@ -170,8 +170,6 @@
     });
   };
 
- 
-
   const fitToScreen = async () => {
     if (!documentRef.current || !containerWidth || !containerHeight) return;
 
@@ -416,7 +414,6 @@
       return updatedAnnotations;
     });
   };
-
 
   const scrollToPage = (pageNumber: number) => {
     setCurrentPage(pageNumber);
@@ -566,11 +563,9 @@
             Fit to Screen
           </button>
           <span className="text-white px-4 py-2">
-<<<<<<< HEAD
-            {(scale === 1) ? Math.round(scale * 100) :  100 + Math.round(100 - scale * 100)}%
-=======
-            {Math.round(scale * 100)}%
->>>>>>> f2f534ac
+            {scale === 1
+              ? Math.round(scale * 100)
+              : 100 + Math.round(100 - scale * 100)}%
           </span>
           <div className="flex items-center ml-4">
             <input
